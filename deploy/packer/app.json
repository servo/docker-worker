--- conflicted
+++ resolved
@@ -4,13 +4,8 @@
   "variables": {
     "npmPackage":          "",
     "templateContents":    "",
-<<<<<<< HEAD
-    "hvmSourceAMI":        "ami-4879f728",
-    "pvSourceAMI":         "ami-4977f929",
-=======
     "hvmSourceAMI":        "ami-49a72c29",
     "pvSourceAMI":         "ami-60a12a00",
->>>>>>> 8c1afcf5
     "fsType":              "",
     "workerRevision":      ""
   },
