import assert from 'assert';
import devnull from 'dev-null';
import waitForEvent from '../../build/lib/wait_for_event';
import * as settings from '../settings';
import cmd from './helper/cmd';
import Docker from '../../build/lib/docker';
import DockerWorker from '../dockerworker';
import TestWorker from '../testworker';
import ImageManager from '../../build/lib/docker/image_manager';
import {createLogger} from '../../build/lib/log';

let docker = Docker();

suite('Capacity', () => {
  const CAPACITY = 10;
  const IMAGE = 'taskcluster/test-ubuntu:latest';

  var imageManager = new ImageManager({
    docker: docker,
    dockerConfig: {
      defaultRegistry: 'registry.hub.docker.com',
      maxAttempts: 5,
      delayFactor: 15 * 1000,
      randomizationFactor: 0.25
    },
    log: createLogger()
  });

  var worker;
  setup(async () => {
    // Ensure that the image is available before starting test to not skew
    // task run times
    await imageManager.ensureImage(IMAGE, devnull());
    settings.configure({
      deviceManagement: {
        cpu: {
          enabled: false
        },
        loopbackAudio: {
          enabled: false
        },
        loopbackVideo: {
          enabled: false
        }
      },
      capacity: CAPACITY,
      capacityManagement: {
        diskspaceThreshold: 1
      },
      taskQueue: {
        pollInterval: 1000
      }
    });

    worker = new TestWorker(DockerWorker);
    await worker.launch();
  });

  teardown(async () => {
    await worker.terminate();
    settings.cleanup();
  });

  test(CAPACITY + ' tasks in parallel', async () => {
    var sleep = 2;
    var tasks = [];

    for (var i = 0; i < CAPACITY; i++) {
      tasks.push(worker.postToQueue({
        payload: {
          features: {
            localLiveLog: false
          },
          image: IMAGE,
          command: cmd(
            'sleep ' + sleep
          ),
          maxRunTime: 60 * 60
        }
      }));
    }

    // The logic here is a little weak but the idea is if run in parallel the
    // total runtime should be _less_ then sleep * CAPACITY even with overhead.

    // Wait for the first claim to start timing.  This weeds out any issues with
    // waiting for the task queue to be polled
<<<<<<< HEAD
    yield waitForEvent(worker, 'claimed task');
=======
    await waitForEvent(worker, 'claim task');
>>>>>>> 0abfdf87
    var start = Date.now();

    var results = await Promise.all(tasks);
    var end = (Date.now() - start) / 1000;

    assert.equal(results.length, CAPACITY, `all ${CAPACITY} tasks must have completed`);
    results.forEach((taskRes) => {
      assert.equal(taskRes.run.state, 'completed');
      assert.equal(taskRes.run.reasonResolved, 'completed');
    });
    assert.ok(end < sleep * CAPACITY,
      `tasks ran in parallel. Duration ${end} seconds > expected ${sleep * CAPACITY}`);
  });
});<|MERGE_RESOLUTION|>--- conflicted
+++ resolved
@@ -85,11 +85,7 @@
 
     // Wait for the first claim to start timing.  This weeds out any issues with
     // waiting for the task queue to be polled
-<<<<<<< HEAD
-    yield waitForEvent(worker, 'claimed task');
-=======
-    await waitForEvent(worker, 'claim task');
->>>>>>> 0abfdf87
+    await waitForEvent(worker, 'claimed task');
     var start = Date.now();
 
     var results = await Promise.all(tasks);
