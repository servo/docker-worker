import assert from 'assert';
import * as settings from '../settings';
import DockerWorker from '../dockerworker';
import TestWorker from '../testworker';

let worker;

suite('Privileged containers', () => {

  setup(() => {
    settings.cleanup();
  });

  teardown(async () => {
    settings.cleanup();
    if (worker) await worker.terminate();
    worker = null;
  });

  test('task error when necessary scopes missing', async () => {
    settings.configure({
      dockerConfig: {
        allowPrivileged: true
      }
    });

    worker = new TestWorker(DockerWorker);
    await worker.launch();
    let result = await worker.postToQueue({
      payload: {
        image: 'taskcluster/test-ubuntu',
        command: [
          '/bin/bash',
          '-c',
          'sleep 1'
        ],
        capabilities: {
          privileged: true
        },
        maxRunTime: 5 * 60
      }
    });

    let errorMessage = 'Insufficient scopes to run task in privileged mode';
    assert.ok(result.log.indexOf(errorMessage) !== -1);
    assert.equal(result.run.state, 'failed', 'task should not be successful');
    assert.equal(result.run.reasonResolved, 'failed', 'task should not be successful');
  });

  test('task error when privileged requested but not enabled in worker', async () => {
    worker = new TestWorker(DockerWorker);
    await worker.launch();
    let result = await worker.postToQueue({
      scopes: ["docker-worker:capability:privileged"],
      payload: {
        image: 'taskcluster/test-ubuntu',
        command: [
          '/bin/bash',
          '-c',
          'sleep 1'
        ],
        capabilities: {
          privileged: true
        },
        maxRunTime: 5 * 60
      }
    });

    let errorMessage = 'Error: Cannot run task using docker privileged mode';
    assert.ok(result.log.indexOf(errorMessage) !== -1);
    assert.equal(result.run.state, 'failed', 'task should not be successful');
    assert.equal(result.run.reasonResolved, 'failed', 'task should not be successful');
  });

  test('allow task to run in privileged mode', async () => {
    settings.configure({
      dockerConfig: {
        allowPrivileged: true
      }
    });

    worker = new TestWorker(DockerWorker);
    await worker.launch();
    let result = await worker.postToQueue({
      scopes: ["docker-worker:capability:privileged"],
      payload: {
        image: 'taskcluster/test-ubuntu',
        command: [
          '/bin/bash',
          '-c',
          'mount -n -t tmpfs -o uid=0,gid=0,mode=0755 cgroup /sys/fs/cgroup'
        ],
        capabilities: {
          privileged: true
        },
        maxRunTime: 5 * 60
      }
    });

    console.log(result.log);
    assert.equal(result.run.state, 'completed', 'task should be successful');
    assert.equal(result.run.reasonResolved, 'completed', 'task should be successful');
  });

  test('task cannot run privileged commands if privileged mode disabled', async () => {
    worker = new TestWorker(DockerWorker);
    await worker.launch();
    let result = await worker.postToQueue({
      scopes: ["docker-worker:capability:privileged"],
      payload: {
        image: 'taskcluster/test-ubuntu',
        command: [
          '/bin/bash',
          '-c',
          'mount -n -t tmpfs -o uid=0,gid=0,mode=0755 cgroup /sys/fs/cgroup'
        ],
        maxRunTime: 5 * 60
      }
    });

<<<<<<< HEAD
    assert.ok(
      result.log.includes('mount: permission denied') ||
      result.log.includes('mount: cannot mount block device'),
      `Mount denied message did not appear in the log. Message: ${result.log}`
    );
=======
    try {
      assert.ok(
        result.log.includes('cannot mount block device cgroup read-only'),
        `Mount denied message did not appear in the log. Message: ${result.log}`
      );
    } catch(e) {
      // Depending on environment where this is run, sometimes it could be the above
      // message or "mount: permission denied"
      assert.ok(
        result.log.includes("mount: permission denied"),
        `Mount denied message did not appear in the log. Message: ${result.log}`
      );
    }
>>>>>>> 0abfdf87
    assert.equal(result.run.state, 'failed', 'task should not be successful');
    assert.equal(result.run.reasonResolved, 'failed', 'task should not be successful');
  });
});<|MERGE_RESOLUTION|>--- conflicted
+++ resolved
@@ -118,27 +118,11 @@
       }
     });
 
-<<<<<<< HEAD
     assert.ok(
       result.log.includes('mount: permission denied') ||
       result.log.includes('mount: cannot mount block device'),
       `Mount denied message did not appear in the log. Message: ${result.log}`
     );
-=======
-    try {
-      assert.ok(
-        result.log.includes('cannot mount block device cgroup read-only'),
-        `Mount denied message did not appear in the log. Message: ${result.log}`
-      );
-    } catch(e) {
-      // Depending on environment where this is run, sometimes it could be the above
-      // message or "mount: permission denied"
-      assert.ok(
-        result.log.includes("mount: permission denied"),
-        `Mount denied message did not appear in the log. Message: ${result.log}`
-      );
-    }
->>>>>>> 0abfdf87
     assert.equal(result.run.state, 'failed', 'task should not be successful');
     assert.equal(result.run.reasonResolved, 'failed', 'task should not be successful');
   });
