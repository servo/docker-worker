FROM ubuntu:14.04

<<<<<<< HEAD
ENV NODE_VERSION 0.12.4
ENV NPM_VERSION 2.10.1
ENV DOCKER_VERSION 1.12.6-0~ubuntu-trusty
=======
ENV NODE_VERSION 6.9.1
ENV DOCKER_VERSION 1.10.1-0~trusty
>>>>>>> 0abfdf87

RUN apt-get update && apt-get install -y apt-transport-https

# Add key for docker apt repository
RUN apt-key adv --keyserver hkp://p80.pool.sks-keyservers.net:80 --recv-keys 58118E89F3A912897C070ADBF76221572C52609D && \
    echo "deb https://apt.dockerproject.org/repo ubuntu-trusty main" > /etc/apt/sources.list.d/docker.list
RUN apt-get update && apt-get install -y --no-install-recommends \
    build-essential \
    curl \
    ca-certificates \
    docker-engine=$DOCKER_VERSION \
    git \
    iptables \
    lxc \
    python

RUN curl -SL "http://nodejs.org/dist/v$NODE_VERSION/node-v$NODE_VERSION-linux-x64.tar.gz" | \
    tar xz -C /usr/local --strip-components=1 && \
    npm install -g babel-cli

env HOME /home/tester
env SHELL /bin/bash
env PATH $PATH:/home/tester/bin
workdir /home/tester

COPY bin /home/tester/bin/
COPY ./wrapdocker /usr/local/bin/wrapdocker
COPY ./gitconfig /home/tester/.gitconfig

# install our custom git plugin
COPY git/target/doc/git-ci-checkout-pr.1 /usr/local/man/man1/git-ci-checkout-pr.1
COPY git/target/doc/git-ci-checkout-ref.1 /usr/local/man/man1/git-ci-checkout-ref.1
COPY git/target/doc/git-ci-checkout-setup.1 /usr/local/man/man1/git-ci-checkout-setup.1
COPY git/git-ci-checkout-pr /usr/local/bin/git-ci-checkout-pr
COPY git/git-ci-checkout-ref /usr/local/bin/git-ci-checkout-ref
COPY git/git-ci-checkout-setup /usr/local/bin/git-ci-checkout-setup

RUN chmod +x /usr/local/bin/wrapdocker
RUN chmod a+x /home/tester/bin/*

# Define additional metadata for our image.
VOLUME /var/lib/docker

ENTRYPOINT ["wrapdocker"]<|MERGE_RESOLUTION|>--- conflicted
+++ resolved
@@ -1,13 +1,7 @@
 FROM ubuntu:14.04
 
-<<<<<<< HEAD
-ENV NODE_VERSION 0.12.4
-ENV NPM_VERSION 2.10.1
+ENV NODE_VERSION 6.9.1
 ENV DOCKER_VERSION 1.12.6-0~ubuntu-trusty
-=======
-ENV NODE_VERSION 6.9.1
-ENV DOCKER_VERSION 1.10.1-0~trusty
->>>>>>> 0abfdf87
 
 RUN apt-get update && apt-get install -y apt-transport-https
 
